/*
Copyright 2022.

Licensed under the Apache License, Version 2.0 (the "License");
you may not use this file except in compliance with the License.
You may obtain a copy of the License at

    http://www.apache.org/licenses/LICENSE-2.0

Unless required by applicable law or agreed to in writing, software
distributed under the License is distributed on an "AS IS" BASIS,
WITHOUT WARRANTIES OR CONDITIONS OF ANY KIND, either express or implied.
See the License for the specific language governing permissions and
limitations under the License.
*/

package v1alpha1

import (
	v1 "k8s.io/api/core/v1"
	metav1 "k8s.io/apimachinery/pkg/apis/meta/v1"
)

const (
	// NodeMaintenanceFinalizer is a finalizer for a NodeMaintenance CR deletion
	PatternFinalizer string = "foregroundDeletePattern"
)

// NOTE: json tags are required.  Any new fields you add must have json tags for the fields to be serialized.
//  https://pkg.go.dev/encoding/json#Marshal

type PatternParameter struct {
	// INSERT ADDITIONAL SPEC FIELDS - desired state of cluster
	// Important: Run "make generate" to regenerate code after modifying this file
	// Foo is an example field of Pattern. Edit pattern_types.go to remove/update

	//+operator-sdk:csv:customresourcedefinitions:type=spec,order=1
	Name string `json:"name"`

	//+operator-sdk:csv:customresourcedefinitions:type=spec,order=2
	Value string `json:"value"`
}

// Future fields...
//   SendAnonymousUsage   bool   `json:"anonymousUsage,omitempty"`
//   Validation       bool   `json:"validation,omitempty"`
//   ValidationImage  string `json:"validationImage,omitempty"`
//   RequiredSecrets []string `json:"requiredSecrets,omitempty"`
// It would be great to use this, instead of ExtraParameters, but controller-gen barfs on it
//   Values      map[string]interface{} `json:"values,omitempty" yaml:"valuesLocal,omitempty"`

// PatternSpec defines the desired state of Pattern
type PatternSpec struct {
	// SPEC FIELDS - desired state of cluster
	// Important: Run "make generate" to regenerate code after modifying this file

	// +operator-sdk:csv:customresourcedefinitions:type=spec,order=3
	ClusterGroupName string `json:"clusterGroupName"`

	// +operator-sdk:csv:customresourcedefinitions:type=spec,order=4
	GitConfig GitConfig `json:"gitSpec"`
	// +operator-sdk:csv:customresourcedefinitions:type=spec,order=5
	MultiSourceConfig MultiSourceConfig `json:"multiSourceConfig,omitempty"`
	// +operator-sdk:csv:customresourcedefinitions:type=spec,order=8
	GitOpsConfig *GitOpsConfig `json:"gitOpsSpec,omitempty"`

	// .Name is dot separated per the helm --set syntax, such as:
	//   global.something.field
	// +operator-sdk:csv:customresourcedefinitions:type=spec,order=6
	ExtraParameters []PatternParameter `json:"extraParameters,omitempty"`

	// URLs to additional Helm parameter files
	// +operator-sdk:csv:customresourcedefinitions:type=spec,order=7
	ExtraValueFiles []string `json:"extraValueFiles,omitempty"`

	// Analytics UUID. Leave empty to autogenerate a random one. Not PII information
	// +operator-sdk:csv:customresourcedefinitions:type=spec,order=9
	AnalyticsUUID string `json:"analyticsUUID,omitempty"`
	// Look for external changes every N minutes
	// ReconcileMinutes int    `json:"reconcileMinutes,omitempty"`
}

type GitConfig struct {
	//Account              string `json:"account,omitempty"`
	//TokenSecret          string `json:"tokenSecret,omitempty"`
	//TokenSecretNamespace string `json:"tokenSecretNamespace,omitempty"`
	//TokenSecretKey       string `json:"tokenSecretKey,omitempty"`

	// Git repo containing the pattern to deploy. Must use https/http
	// +operator-sdk:csv:customresourcedefinitions:type=spec,order=1
	TargetRepo string `json:"targetRepo"`

	// Branch, tag, or commit to deploy.  Does not support short-sha's. Default: HEAD
	// +operator-sdk:csv:customresourcedefinitions:type=spec,order=2
	TargetRevision string `json:"targetRevision,omitempty"`

	// Upstream git repo containing the pattern to deploy. Used when in-cluster fork to point to the upstream pattern repository
	// +operator-sdk:csv:customresourcedefinitions:type=spec,order=3
	OriginRepo string `json:"originRepo,omitempty"`

	// Branch, tag or commit in the upstream git repository. Does not support short-sha's. Default to HEAD
	// +operator-sdk:csv:customresourcedefinitions:type=spec,order=4
	OriginRevision string `json:"originRevision,omitempty"`

	// Interval in seconds to poll for drifts between origin and target repositories. Default: 180 seconds
	// +operator-sdk:csv:customresourcedefinitions:type=spec,order=5,xDescriptors={"urn:alm:descriptor:com.tectonic.ui:number"}
	// +kubebuilder:default:=180
	PollInterval int `json:"pollInterval,omitempty"`

	// Optional. FQDN of the git server if automatic parsing from TargetRepo is broken
	// +operator-sdk:csv:customresourcedefinitions:type=spec,order=6
	Hostname string `json:"hostname,omitempty"`
}

type MultiSourceConfig struct {
	// (EXPERIMENTAL) Enable multi-source support when deploying the clustergroup argo application
	// +operator-sdk:csv:customresourcedefinitions:type=spec,order=7,xDescriptors={"urn:alm:descriptor:com.tectonic.ui:booleanSwitch"}
	// +kubebuilder:default:=false
	Enabled bool `json:"enabled,omitempty"`

	// The helm chart url to fetch the helm charts from in order to deploy the pattern
	// Defaults to https://charts.validatedpatterns.io/
	// +operator-sdk:csv:customresourcedefinitions:type=spec,order=8,xDescriptors={"urn:alm:descriptor:com.tectonic.ui:fieldDependency:multiSourceConfig.enabled:true"}
	// +kubebuilder:default:="https://charts.validatedpatterns.io/"
	HelmRepoUrl string `json:"helmRepoUrl,omitempty"`

	// Which chart version for the clustergroup helm chart
	// Defaults to "0.0.*"
	// +operator-sdk:csv:customresourcedefinitions:type=spec,order=9,xDescriptors={"urn:alm:descriptor:com.tectonic.ui:fieldDependency:multiSourceConfig.enabled:true"}
	// +kubebuilder:default:="0.0.*"
	ClusterGroupChartVersion string `json:"clusterGroupChartVersion,omitempty"`

	// The url when deploying the clustergroup helm chart directly from a git repo
	// Defaults to '' which means not used (Only used when developing the clustergroup helm chart)
	// +operator-sdk:csv:customresourcedefinitions:type=spec,order=10,xDescriptors={"urn:alm:descriptor:com.tectonic.ui:fieldDependency:multiSourceConfig.enabled:true"}
	ClusterGroupGitRepoUrl string `json:"clusterGroupGitRepoUrl,omitempty"`

	// The git reference when deploying the clustergroup helm chart directly from a git repo
	// Defaults to 'main'. (Only used when developing the clustergroup helm chart)
	// +operator-sdk:csv:customresourcedefinitions:type=spec,order=11,xDescriptors={"urn:alm:descriptor:com.tectonic.ui:fieldDependency:multiSourceConfig.enabled:true"}
	// +kubebuilder:default:="main"
	ClusterGroupChartGitRevision string `json:"clusterGroupChartGitRevision,omitempty"`
}

type GitOpsConfig struct {
<<<<<<< HEAD
=======
	// Channel to deploy openshift-gitops from. Default: gitops-1.8
	// +operator-sdk:csv:customresourcedefinitions:type=spec
	OperatorChannel string `json:"operatorChannel,omitempty"`
	// Source to deploy openshift-gitops from. Default: redhat-operators
	// +operator-sdk:csv:customresourcedefinitions:type=spec
	OperatorSource string `json:"operatorSource,omitempty"`

>>>>>>> e51d0ec9
	// Require manual intervention before Argo will sync new content. Default: False
	// +operator-sdk:csv:customresourcedefinitions:type=spec
	ManualSync bool `json:"manualSync,omitempty"`
<<<<<<< HEAD
=======
	// Require manual confirmation before installing and upgrading operators. Default: False
	// +operator-sdk:csv:customresourcedefinitions:type=spec
	ManualApproval bool `json:"manualApproval,omitempty"`

	// Specific version of openshift-gitops to deploy.  Requires UseCSV=True
	// +operator-sdk:csv:customresourcedefinitions:type=spec
	OperatorCSV string `json:"operatorCSV,omitempty"`
	// Dangerous. Force a specific version to be installed. Default: False
	// +operator-sdk:csv:customresourcedefinitions:type=spec
	UseCSV bool `json:"useCSV,omitempty"`
>>>>>>> e51d0ec9
}

// PatternApplicationInfo defines the Applications
// Status for the Pattern.
// This structure is part of the PatternStatus as an array
// The Application Status will be included as part of the Observed state of Pattern
type PatternApplicationInfo struct {
	Name             string `json:"name,omitempty"`
	Namespace        string `json:"namespace,omitempty"`
	AppSyncStatus    string `json:"syncStatus,omitempty"`
	AppHealthStatus  string `json:"healthStatus,omitempty"`
	AppHealthMessage string `json:"healthMessage,omitempty"`
}

// PatternStatus defines the observed state of Pattern
type PatternStatus struct {
	// Observed state of the pattern

	// Last action related to the pattern
	// +operator-sdk:csv:customresourcedefinitions:type=status
	LastStep string `json:"lastStep,omitempty"`

	// Last error encountered by the pattern
	// +operator-sdk:csv:customresourcedefinitions:type=status
	LastError string `json:"lastError,omitempty"`

	// Number of updates to the pattern
	// +operator-sdk:csv:customresourcedefinitions:type=status
	Version int `json:"version,omitempty"`

	// +operator-sdk:csv:customresourcedefinitions:type=status
	ClusterName string `json:"clusterName,omitempty"`
	// +operator-sdk:csv:customresourcedefinitions:type=status
	AppClusterDomain string `json:"appClusterDomain,omitempty"`
	// +operator-sdk:csv:customresourcedefinitions:type=status
	ClusterDomain string `json:"clusterDomain,omitempty"`
	// +operator-sdk:csv:customresourcedefinitions:type=status
	ClusterID string `json:"clusterID,omitempty"`
	// +operator-sdk:csv:customresourcedefinitions:type=status
	ClusterPlatform string `json:"clusterPlatform,omitempty"`
	// +operator-sdk:csv:customresourcedefinitions:type=status
	ClusterVersion string `json:"clusterVersion,omitempty"`
	// +operator-sdk:csv:customerresourcedefinitions:type=conditions
	Conditions []PatternCondition `json:"conditions,omitempty"`
	//+operator-sdk:csv:customerresourcedefinitions:type=status
	Applications []PatternApplicationInfo `json:"applications,omitempty"`
	// +operator-sdk:csv:customresourcedefinitions:type=status
	AnalyticsSent bool `json:"analyticsSent,omitempty"`
	// +operator-sdk:csv:customresourcedefinitions:type=status
	AnalyticsUUID string `json:"analyticsUUID,omitempty"`
}

// See: https://book.kubebuilder.io/reference/markers/crd.html
//      https://sdk.operatorframework.io/docs/building-operators/golang/references/markers/
// +kubebuilder:object:root=true
// +kubebuilder:subresource:status
// +kubebuilder:resource:shortName=patt
// +kubebuilder:printcolumn:name="Step",type=string,JSONPath=`.status.lastStep`,priority=1
// +kubebuilder:printcolumn:name="Error",type=string,JSONPath=`.status.lastError`,priority=2
// +operator-sdk:csv:customresourcedefinitions:resources={{"Pattern","v1alpha1","patterns"}}

// Pattern is the Schema for the patterns API
type Pattern struct {
	metav1.TypeMeta   `json:",inline"`
	metav1.ObjectMeta `json:"metadata,omitempty"`

	Spec   PatternSpec   `json:"spec,omitempty"`
	Status PatternStatus `json:"status,omitempty"`
}

// +kubebuilder:object:root=true

// PatternList contains a list of Pattern
type PatternList struct {
	metav1.TypeMeta `json:",inline"`
	metav1.ListMeta `json:"metadata,omitempty"`
	Items           []Pattern `json:"items"`
}

type PatternCondition struct {
	// Type of deployment condition.
	Type PatternConditionType `json:"type"`
	// Status of the condition, one of True, False, Unknown.
	Status v1.ConditionStatus `json:"status"`
	// The last time this condition was updated.
	LastUpdateTime metav1.Time `json:"lastUpdateTime"`
	// Last time the condition transitioned from one status to another.
	LastTransitionTime metav1.Time `json:"lastTransitionTime,omitempty"`
	// A human readable message indicating details about the transition.
	Message string `json:"message,omitempty"`
}

type PatternConditionType string

const (
	GitOutOfSync PatternConditionType = "GitOutOfSync"
	GitInSync    PatternConditionType = "GitInSync"
	Synced       PatternConditionType = "Synced"
	OutOfSync    PatternConditionType = "OutOfSync"
	Unknown      PatternConditionType = "Unknown"
	Degraded     PatternConditionType = "Degraded"
	Progressing  PatternConditionType = "Progressing"
	Missing      PatternConditionType = "Missing"
	Suspended    PatternConditionType = "Suspended"
)

func init() {
	SchemeBuilder.Register(&Pattern{}, &PatternList{})
}<|MERGE_RESOLUTION|>--- conflicted
+++ resolved
@@ -61,8 +61,6 @@
 	GitConfig GitConfig `json:"gitSpec"`
 	// +operator-sdk:csv:customresourcedefinitions:type=spec,order=5
 	MultiSourceConfig MultiSourceConfig `json:"multiSourceConfig,omitempty"`
-	// +operator-sdk:csv:customresourcedefinitions:type=spec,order=8
-	GitOpsConfig *GitOpsConfig `json:"gitOpsSpec,omitempty"`
 
 	// .Name is dot separated per the helm --set syntax, such as:
 	//   global.something.field
@@ -74,7 +72,7 @@
 	ExtraValueFiles []string `json:"extraValueFiles,omitempty"`
 
 	// Analytics UUID. Leave empty to autogenerate a random one. Not PII information
-	// +operator-sdk:csv:customresourcedefinitions:type=spec,order=9
+	// +operator-sdk:csv:customresourcedefinitions:type=spec,order=8
 	AnalyticsUUID string `json:"analyticsUUID,omitempty"`
 	// Look for external changes every N minutes
 	// ReconcileMinutes int    `json:"reconcileMinutes,omitempty"`
@@ -143,32 +141,9 @@
 }
 
 type GitOpsConfig struct {
-<<<<<<< HEAD
-=======
-	// Channel to deploy openshift-gitops from. Default: gitops-1.8
-	// +operator-sdk:csv:customresourcedefinitions:type=spec
-	OperatorChannel string `json:"operatorChannel,omitempty"`
-	// Source to deploy openshift-gitops from. Default: redhat-operators
-	// +operator-sdk:csv:customresourcedefinitions:type=spec
-	OperatorSource string `json:"operatorSource,omitempty"`
-
->>>>>>> e51d0ec9
 	// Require manual intervention before Argo will sync new content. Default: False
 	// +operator-sdk:csv:customresourcedefinitions:type=spec
 	ManualSync bool `json:"manualSync,omitempty"`
-<<<<<<< HEAD
-=======
-	// Require manual confirmation before installing and upgrading operators. Default: False
-	// +operator-sdk:csv:customresourcedefinitions:type=spec
-	ManualApproval bool `json:"manualApproval,omitempty"`
-
-	// Specific version of openshift-gitops to deploy.  Requires UseCSV=True
-	// +operator-sdk:csv:customresourcedefinitions:type=spec
-	OperatorCSV string `json:"operatorCSV,omitempty"`
-	// Dangerous. Force a specific version to be installed. Default: False
-	// +operator-sdk:csv:customresourcedefinitions:type=spec
-	UseCSV bool `json:"useCSV,omitempty"`
->>>>>>> e51d0ec9
 }
 
 // PatternApplicationInfo defines the Applications
