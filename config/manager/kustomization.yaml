--- conflicted
+++ resolved
@@ -12,10 +12,5 @@
 kind: Kustomization
 images:
 - name: controller
-<<<<<<< HEAD
-  newName: quay.io/claudiol/patterns-operator
-  newTag: 6.6.13
-=======
   newName: quay.io/hybridcloudpatterns/patterns-operator
-  newTag: 0.0.40
->>>>>>> 0fe90310
+  newTag: 0.0.40