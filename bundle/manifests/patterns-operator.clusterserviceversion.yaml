--- conflicted
+++ resolved
@@ -37,23 +37,14 @@
       ]
     capabilities: Basic Install
     categories: OpenShift Optional
-<<<<<<< HEAD
-    containerImage: quay.io/claudiol/patterns-operator:6.6.13
-    createdAt: 2024-01-15 09:38:54
-=======
     containerImage: quay.io/hybridcloudpatterns/patterns-operator:0.0.40
     createdAt: 2024-01-15 15:12:05
->>>>>>> 0fe90310
     description: An operator to deploy and manage architecture patterns from https://validatedpatterns.io
     operators.operatorframework.io/builder: operator-sdk-v1.32.0
     operators.operatorframework.io/project_layout: go.kubebuilder.io/v3
     repository: https://github.com/validatedpatterns/patterns-operator
     support: validatedpatterns@googlegroups.com
-<<<<<<< HEAD
-  name: patterns-operator.v6.6.13
-=======
   name: patterns-operator.v0.0.40
->>>>>>> 0fe90310
   namespace: placeholder
 spec:
   apiservicedefinitions: {}
@@ -397,11 +388,7 @@
                 - --leader-elect
                 command:
                 - /manager
-<<<<<<< HEAD
-                image: quay.io/claudiol/patterns-operator:6.6.13
-=======
                 image: quay.io/hybridcloudpatterns/patterns-operator:0.0.40
->>>>>>> 0fe90310
                 imagePullPolicy: IfNotPresent
                 livenessProbe:
                   httpGet:
@@ -489,8 +476,4 @@
   provider:
     name: Red Hat
     url: https://www.redhat.com/en/products/edge/validated-patterns
-<<<<<<< HEAD
-  version: 6.6.13
-=======
-  version: 0.0.40
->>>>>>> 0fe90310
+  version: 0.0.40