# Binaries for programs and plugins
*.exe
*.exe~
*.dll
*.so
*.dylib
bin
testbin/*

# Test binary, build with `go test -c`
*.test

# Output of the go coverage tool, specifically when used with LiteIDE
*.out

# Kubernetes Generated files - skip generated files, except for vendored files
!vendor/**/zz_generated.*

# editor and IDE paraphernalia
.idea
*.swp
*.swo
*~
manager

<<<<<<< HEAD
# Environment file for local testing
.env
=======
# Catalog files generated for OLM testing
/catalog/catalog.yaml
/catalog/_template.yaml
/config/samples/pattern-catalog-*.yaml
>>>>>>> b9373c45
<|MERGE_RESOLUTION|>--- conflicted
+++ resolved
@@ -23,12 +23,11 @@
 *~
 manager
 
-<<<<<<< HEAD
+
 # Environment file for local testing
 .env
-=======
+
 # Catalog files generated for OLM testing
 /catalog/catalog.yaml
 /catalog/_template.yaml
-/config/samples/pattern-catalog-*.yaml
->>>>>>> b9373c45
+/config/samples/pattern-catalog-*.yaml